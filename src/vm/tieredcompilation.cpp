// Licensed to the .NET Foundation under one or more agreements.
// The .NET Foundation licenses this file to you under the MIT license.
// See the LICENSE file in the project root for more information.
// ===========================================================================
// File: TieredCompilation.CPP
//
// ===========================================================================



#include "common.h"
#include "excep.h"
#include "log.h"
#include "win32threadpool.h"
#include "threadsuspend.h"
#include "tieredcompilation.h"

// TieredCompilationManager determines which methods should be recompiled and
// how they should be recompiled to best optimize the running code. It then
// handles logistics of getting new code created and installed.
//
//
// # Current feature state
//
// This feature is incomplete and currently experimental. To enable it
// you need to set COMPLUS_EXPERIMENTAL_TieredCompilation = 1. When the environment
// variable is unset the runtime should work as normal, but when it is there are a few
// known issues
//   ETW - Native to IL maps aren't correctly emitted (probably tier1 wrong, tier0 right)
//   Profiler - Still missing APIs that allow profilers to correctly get native to IL
//              maps for all code bodies.
//
//  Diagnostic tools have minimal testing that we are aware of and its possible they
//  made additional assumptions about runtime implementation that have been invalidated
//  by this feature. VS debugging does appear to work at a basic level at least.
//   
//  I aim to keep this comment updated as things change.
//
//
// # Important entrypoints in this code:
//
// 
// a) .ctor and Init(...) -  called once during AppDomain initialization
// b) OnMethodCalled(...) -  called when a method is being invoked. When a method
//                           has been called enough times this is currently the only
//                           trigger that initiates re-compilation.
// c) Shutdown() -           called during AppDomain::Exit() to begin the process
//                           of stopping tiered compilation. After this point no more
//                           background optimization work will be initiated but in-progress
//                           work still needs to complete.
// d) ShutdownAllDomains() - Called from EEShutdownHelper to block until all async work is
//                           complete. We must do this before we shutdown the JIT.
//
// # Overall workflow
//
// Methods initially call into OnMethodCalled() and once the call count exceeds
// a fixed limit we queue work on to our internal list of methods needing to
// be recompiled (m_methodsToOptimize). If there is currently no thread
// servicing our queue asynchronously then we use the runtime threadpool
// QueueUserWorkItem to recruit one. During the callback for each threadpool work
// item we handle as many methods as possible in a fixed period of time, then
// queue another threadpool work item if m_methodsToOptimize hasn't been drained.
//
// The background thread enters at StaticOptimizeMethodsCallback(), enters the
// appdomain, and then begins calling OptimizeMethod on each method in the
// queue. For each method we jit it, then update the precode so that future
// entrypoint callers will run the new code.
// 
// # Error handling
//
// The overall principle is don't swallow terminal failures that may have corrupted the
// process (AV for example), but otherwise for any transient issue or functional limitation
// that prevents us from optimizing log it for diagnostics and then back out gracefully,
// continuing to run the less optimal code. The feature should be constructed so that
// errors are limited to OS resource exhaustion or poorly behaved managed code
// (for example within an AssemblyResolve event or static constructor triggered by the JIT).

#ifdef FEATURE_TIERED_COMPILATION

// Called at AppDomain construction
TieredCompilationManager::TieredCompilationManager() :
    m_isAppDomainShuttingDown(FALSE),
    m_countOptimizationThreadsRunning(0),
    m_callCountOptimizationThreshhold(1),
    m_optimizationQuantumMs(50),
    m_methodsPendingCountingForTier1(nullptr),
    m_tier1CountingDelayTimerHandle(nullptr),
    m_wasTier0JitInvokedSinceCountingDelayReset(false)
{
    LIMITED_METHOD_CONTRACT;
    m_lock.Init(LOCK_TYPE_DEFAULT);

    // On Unix, we can reach here before EEConfig is initialized, so defer config-based initialization to Init()
}

// Called at AppDomain Init
void TieredCompilationManager::Init(ADID appDomainId)
{
    CONTRACTL
    {
        NOTHROW;
        GC_NOTRIGGER;
        CAN_TAKE_LOCK;
        MODE_PREEMPTIVE;
    }
    CONTRACTL_END;

    SpinLockHolder holder(&m_lock);
    m_domainId = appDomainId;
    m_callCountOptimizationThreshhold = g_pConfig->TieredCompilation_Tier1CallCountThreshold();
<<<<<<< HEAD
    m_asyncWorkDoneEvent.CreateManualEventNoThrow(TRUE);
=======
}

void TieredCompilationManager::InitiateTier1CountingDelay()
{
    WRAPPER_NO_CONTRACT;
    _ASSERTE(g_pConfig->TieredCompilation());
    _ASSERTE(m_methodsPendingCountingForTier1 == nullptr);
    _ASSERTE(m_tier1CountingDelayTimerHandle == nullptr);

    DWORD delayMs = g_pConfig->TieredCompilation_Tier1CallCountingDelayMs();
    if (delayMs == 0)
    {
        return;
    }

    m_tier1CountingDelayLock.Init(LOCK_TYPE_DEFAULT);

    NewHolder<SArray<MethodDesc*>> methodsPendingCountingHolder = new(nothrow) SArray<MethodDesc*>();
    if (methodsPendingCountingHolder == nullptr)
    {
        return;
    }

    NewHolder<ThreadpoolMgr::TimerInfoContext> timerContextHolder = new(nothrow) ThreadpoolMgr::TimerInfoContext();
    if (timerContextHolder == nullptr)
    {
        return;
    }

    timerContextHolder->AppDomainId = m_domainId;
    timerContextHolder->TimerId = 0;
    if (!ThreadpoolMgr::CreateTimerQueueTimer(
            &m_tier1CountingDelayTimerHandle,
            Tier1DelayTimerCallback,
            timerContextHolder,
            delayMs,
            (DWORD)-1 /* Period, non-repeating */,
            0 /* flags */))
    {
        _ASSERTE(m_tier1CountingDelayTimerHandle == nullptr);
        return;
    }

    m_methodsPendingCountingForTier1 = methodsPendingCountingHolder.Extract();
    timerContextHolder.SuppressRelease(); // the timer context is automatically deleted by the timer infrastructure
}

void TieredCompilationManager::OnTier0JitInvoked()
{
    LIMITED_METHOD_CONTRACT;

    if (m_methodsPendingCountingForTier1 != nullptr)
    {
        m_wasTier0JitInvokedSinceCountingDelayReset = true;
    }
>>>>>>> cea438a8
}

void TieredCompilationManager::InitiateTier1CountingDelay()
{
    WRAPPER_NO_CONTRACT;
    _ASSERTE(g_pConfig->TieredCompilation());
    _ASSERTE(m_methodsPendingCountingForTier1 == nullptr);
    _ASSERTE(m_tier1CountingDelayTimerHandle == nullptr);

    DWORD delayMs = g_pConfig->TieredCompilation_Tier1CallCountingDelayMs();
    if (delayMs == 0)
    {
        return;
    }

    m_tier1CountingDelayLock.Init(LOCK_TYPE_DEFAULT);

    NewHolder<SArray<MethodDesc*>> methodsPendingCountingHolder = new(nothrow) SArray<MethodDesc*>();
    if (methodsPendingCountingHolder == nullptr)
    {
        return;
    }

    NewHolder<ThreadpoolMgr::TimerInfoContext> timerContextHolder = new(nothrow) ThreadpoolMgr::TimerInfoContext();
    if (timerContextHolder == nullptr)
    {
        return;
    }

    timerContextHolder->AppDomainId = m_domainId;
    timerContextHolder->TimerId = 0;
    if (!ThreadpoolMgr::CreateTimerQueueTimer(
            &m_tier1CountingDelayTimerHandle,
            Tier1DelayTimerCallback,
            timerContextHolder,
            delayMs,
            (DWORD)-1 /* Period, non-repeating */,
            0 /* flags */))
    {
        _ASSERTE(m_tier1CountingDelayTimerHandle == nullptr);
        return;
    }

    m_methodsPendingCountingForTier1 = methodsPendingCountingHolder.Extract();
    timerContextHolder.SuppressRelease(); // the timer context is automatically deleted by the timer infrastructure
}

void TieredCompilationManager::OnTier0JitInvoked()
{
    LIMITED_METHOD_CONTRACT;

    if (m_methodsPendingCountingForTier1 != nullptr)
    {
        m_wasTier0JitInvokedSinceCountingDelayReset = true;
    }
}

// Called each time code in this AppDomain has been run. This is our sole entrypoint to begin
// tiered compilation for now. Returns TRUE if no more notifications are necessary, but
// more notifications may come anyways.
//
// currentCallCount is pre-incremented, that is to say the value is 1 on first call for a given
//      method.
void TieredCompilationManager::OnMethodCalled(
    MethodDesc* pMethodDesc,
    DWORD currentCallCount,
    BOOL* shouldStopCountingCallsRef,
    BOOL* wasPromotedToTier1Ref)
{
    WRAPPER_NO_CONTRACT;
    _ASSERTE(pMethodDesc->IsEligibleForTieredCompilation());
    _ASSERTE(shouldStopCountingCallsRef != nullptr);
    _ASSERTE(wasPromotedToTier1Ref != nullptr);

    *shouldStopCountingCallsRef =
        m_methodsPendingCountingForTier1 != nullptr || currentCallCount >= m_callCountOptimizationThreshhold;
    *wasPromotedToTier1Ref = currentCallCount >= m_callCountOptimizationThreshhold;
<<<<<<< HEAD

    if (currentCallCount == m_callCountOptimizationThreshhold)
    {
        AsyncPromoteMethodToTier1(pMethodDesc);
    }
}

void TieredCompilationManager::OnMethodCallCountingStoppedWithoutTier1Promotion(MethodDesc* pMethodDesc)
{
    WRAPPER_NO_CONTRACT;
    _ASSERTE(pMethodDesc != nullptr);
    _ASSERTE(pMethodDesc->IsEligibleForTieredCompilation());

    if (g_pConfig->TieredCompilation_Tier1CallCountingDelayMs() == 0)
    {
        return;
    }

    {
        SpinLockHolder holder(&m_tier1CountingDelayLock);
        if (m_methodsPendingCountingForTier1 != nullptr)
        {
            // Record the method to resume counting later (see Tier1DelayTimerCallback)
            m_methodsPendingCountingForTier1->Append(pMethodDesc);
            return;
        }
    }

=======

    if (currentCallCount == m_callCountOptimizationThreshhold)
    {
        AsyncPromoteMethodToTier1(pMethodDesc);
    }
}

void TieredCompilationManager::OnMethodCallCountingStoppedWithoutTier1Promotion(MethodDesc* pMethodDesc)
{
    WRAPPER_NO_CONTRACT;
    _ASSERTE(pMethodDesc != nullptr);
    _ASSERTE(pMethodDesc->IsEligibleForTieredCompilation());

    if (g_pConfig->TieredCompilation_Tier1CallCountingDelayMs() == 0)
    {
        return;
    }

    {
        SpinLockHolder holder(&m_tier1CountingDelayLock);
        if (m_methodsPendingCountingForTier1 != nullptr)
        {
            // Record the method to resume counting later (see Tier1DelayTimerCallback)
            m_methodsPendingCountingForTier1->Append(pMethodDesc);
            return;
        }
    }

>>>>>>> cea438a8
    // Rare race condition with the timer callback
    ResumeCountingCalls(pMethodDesc);
}

void TieredCompilationManager::AsyncPromoteMethodToTier1(MethodDesc* pMethodDesc)
{
    STANDARD_VM_CONTRACT;

    NativeCodeVersion t1NativeCodeVersion;

    // Add an inactive native code entry in the versioning table to track the tier1 
    // compilation we are going to create. This entry binds the compilation to a
    // particular version of the IL code regardless of any changes that may
    // occur between now and when jitting completes. If the IL does change in that
    // interval the new code entry won't be activated.
    {
        CodeVersionManager* pCodeVersionManager = pMethodDesc->GetCodeVersionManager();
        CodeVersionManager::TableLockHolder lock(pCodeVersionManager);
        ILCodeVersion ilVersion = pCodeVersionManager->GetActiveILCodeVersion(pMethodDesc);
        NativeCodeVersionCollection nativeVersions = ilVersion.GetNativeCodeVersions(pMethodDesc);
        for (NativeCodeVersionIterator cur = nativeVersions.Begin(), end = nativeVersions.End(); cur != end; cur++)
        {
            if (cur->GetOptimizationTier() == NativeCodeVersion::OptimizationTier1)
            {
                // we've already promoted
                LOG((LF_TIEREDCOMPILATION, LL_INFO100000, "TieredCompilationManager::AsyncPromoteMethodToTier1 Method=0x%pM (%s::%s) ignoring already promoted method\n",
                    pMethodDesc, pMethodDesc->m_pszDebugClassName, pMethodDesc->m_pszDebugMethodName));
                return;
            }
        }

        HRESULT hr = S_OK;
        if (FAILED(hr = ilVersion.AddNativeCodeVersion(pMethodDesc, &t1NativeCodeVersion)))
        {
            // optimization didn't work for some reason (presumably OOM)
            // just give up and continue on
            STRESS_LOG2(LF_TIEREDCOMPILATION, LL_WARNING, "TieredCompilationManager::AsyncPromoteMethodToTier1: "
                "AddNativeCodeVersion failed hr=0x%x, method=%pM\n",
                hr, pMethodDesc);
            return;
        }
        t1NativeCodeVersion.SetOptimizationTier(NativeCodeVersion::OptimizationTier1);
    }

    // Insert the method into the optimization queue and trigger a thread to service
    // the queue if needed.
    //
    // Terminal exceptions escape as exceptions, but all other errors should gracefully
    // return to the caller. Non-terminal error conditions should be rare (ie OOM,
    // OS failure to create thread) and we consider it reasonable for some methods
    // to go unoptimized or have their optimization arbitrarily delayed under these
    // circumstances. Note an error here could affect concurrent threads running this
    // code. Those threads will observe m_countOptimizationThreadsRunning > 0 and return,
    // then QueueUserWorkItem fails on this thread lowering the count and leaves them 
    // unserviced. Synchronous retries appear unlikely to offer any material improvement 
    // and complicating the code to narrow an already rare error case isn't desirable.
    {
        SListElem<NativeCodeVersion>* pMethodListItem = new (nothrow) SListElem<NativeCodeVersion>(t1NativeCodeVersion);
        SpinLockHolder holder(&m_lock);
        if (pMethodListItem != NULL)
        {
            m_methodsToOptimize.InsertTail(pMethodListItem);
        }

        LOG((LF_TIEREDCOMPILATION, LL_INFO10000, "TieredCompilationManager::AsyncPromoteMethodToTier1 Method=0x%pM (%s::%s), code version id=0x%x queued\n",
            pMethodDesc, pMethodDesc->m_pszDebugClassName, pMethodDesc->m_pszDebugMethodName,
            t1NativeCodeVersion.GetVersionId()));

        if (0 == m_countOptimizationThreadsRunning && !m_isAppDomainShuttingDown)
        {
            // Our current policy throttles at 1 thread, but in the future we
            // could experiment with more parallelism.
            IncrementWorkerThreadCount();
        }
        else
        {
            return;
        }
    }

    EX_TRY
    {
        if (!ThreadpoolMgr::QueueUserWorkItem(StaticOptimizeMethodsCallback, this, QUEUE_ONLY, TRUE))
        {
            SpinLockHolder holder(&m_lock);
            DecrementWorkerThreadCount();
            STRESS_LOG1(LF_TIEREDCOMPILATION, LL_WARNING, "TieredCompilationManager::OnMethodCalled: "
                "ThreadpoolMgr::QueueUserWorkItem returned FALSE (no thread will run), method=%pM\n",
                pMethodDesc);
        }
    }
    EX_CATCH
    {
        SpinLockHolder holder(&m_lock);
        DecrementWorkerThreadCount();
        STRESS_LOG2(LF_TIEREDCOMPILATION, LL_WARNING, "TieredCompilationManager::OnMethodCalled: "
            "Exception queuing work item to threadpool, hr=0x%x, method=%pM\n",
            GET_EXCEPTION()->GetHR(), pMethodDesc);
    }
    EX_END_CATCH(RethrowTerminalExceptions);

    return;
}

void TieredCompilationManager::Shutdown()
{
    STANDARD_VM_CONTRACT;

    SpinLockHolder holder(&m_lock);
    m_isAppDomainShuttingDown = TRUE;
}

VOID WINAPI TieredCompilationManager::Tier1DelayTimerCallback(PVOID parameter, BOOLEAN timerFired)
{
    WRAPPER_NO_CONTRACT;
    _ASSERTE(timerFired);

    GCX_COOP();
    ThreadpoolMgr::TimerInfoContext* timerContext = (ThreadpoolMgr::TimerInfoContext*)parameter;
    ManagedThreadBase::ThreadPool(timerContext->AppDomainId, Tier1DelayTimerCallbackInAppDomain, nullptr);
}

void TieredCompilationManager::Tier1DelayTimerCallbackInAppDomain(LPVOID parameter)
{
    WRAPPER_NO_CONTRACT;
    GetAppDomain()->GetTieredCompilationManager()->Tier1DelayTimerCallbackWorker();
}

void TieredCompilationManager::Tier1DelayTimerCallbackWorker()
{
    WRAPPER_NO_CONTRACT;

    // Reschedule the timer if a tier 0 JIT has been invoked since the timer was started to further delay call counting
    if (m_wasTier0JitInvokedSinceCountingDelayReset)
    {
        m_wasTier0JitInvokedSinceCountingDelayReset = false;

        _ASSERTE(m_tier1CountingDelayTimerHandle != nullptr);
        if (ThreadpoolMgr::ChangeTimerQueueTimer(
                m_tier1CountingDelayTimerHandle,
                g_pConfig->TieredCompilation_Tier1CallCountingDelayMs(),
                (DWORD)-1 /* Period, non-repeating */))
        {
            return;
        }
    }

    // Exchange the list of methods pending counting for tier 1
    SArray<MethodDesc*>* methodsPendingCountingForTier1;
    {
        SpinLockHolder holder(&m_tier1CountingDelayLock);
        methodsPendingCountingForTier1 = m_methodsPendingCountingForTier1;
        _ASSERTE(methodsPendingCountingForTier1 != nullptr);
        m_methodsPendingCountingForTier1 = nullptr;
    }

    // Install call counters
    MethodDesc** methods = methodsPendingCountingForTier1->GetElements();
    COUNT_T methodCount = methodsPendingCountingForTier1->GetCount();
    for (COUNT_T i = 0; i < methodCount; ++i)
    {
        ResumeCountingCalls(methods[i]);
    }
    delete methodsPendingCountingForTier1;

    // Delete the timer
    _ASSERTE(m_tier1CountingDelayTimerHandle != nullptr);
    ThreadpoolMgr::DeleteTimerQueueTimer(m_tier1CountingDelayTimerHandle, nullptr);
    m_tier1CountingDelayTimerHandle = nullptr;
}

void TieredCompilationManager::ResumeCountingCalls(MethodDesc* pMethodDesc)
{
    WRAPPER_NO_CONTRACT;
    _ASSERTE(pMethodDesc != nullptr);
    _ASSERTE(pMethodDesc->IsVersionableWithPrecode());

    pMethodDesc->GetPrecode()->ResetTargetInterlocked();
}

VOID WINAPI TieredCompilationManager::Tier1DelayTimerCallback(PVOID parameter, BOOLEAN timerFired)
{
    WRAPPER_NO_CONTRACT;
    _ASSERTE(timerFired);

    GCX_COOP();
    ThreadpoolMgr::TimerInfoContext* timerContext = (ThreadpoolMgr::TimerInfoContext*)parameter;
    ManagedThreadBase::ThreadPool(timerContext->AppDomainId, Tier1DelayTimerCallbackInAppDomain, nullptr);
}

void TieredCompilationManager::Tier1DelayTimerCallbackInAppDomain(LPVOID parameter)
{
    WRAPPER_NO_CONTRACT;
    GetAppDomain()->GetTieredCompilationManager()->Tier1DelayTimerCallbackWorker();
}

void TieredCompilationManager::Tier1DelayTimerCallbackWorker()
{
    WRAPPER_NO_CONTRACT;

    // Reschedule the timer if a tier 0 JIT has been invoked since the timer was started to further delay call counting
    if (m_wasTier0JitInvokedSinceCountingDelayReset)
    {
        m_wasTier0JitInvokedSinceCountingDelayReset = false;

        _ASSERTE(m_tier1CountingDelayTimerHandle != nullptr);
        if (ThreadpoolMgr::ChangeTimerQueueTimer(
                m_tier1CountingDelayTimerHandle,
                g_pConfig->TieredCompilation_Tier1CallCountingDelayMs(),
                (DWORD)-1 /* Period, non-repeating */))
        {
            return;
        }
    }

    // Exchange the list of methods pending counting for tier 1
    SArray<MethodDesc*>* methodsPendingCountingForTier1;
    {
        SpinLockHolder holder(&m_tier1CountingDelayLock);
        methodsPendingCountingForTier1 = m_methodsPendingCountingForTier1;
        _ASSERTE(methodsPendingCountingForTier1 != nullptr);
        m_methodsPendingCountingForTier1 = nullptr;
    }

    // Install call counters
    MethodDesc** methods = methodsPendingCountingForTier1->GetElements();
    COUNT_T methodCount = methodsPendingCountingForTier1->GetCount();
    for (COUNT_T i = 0; i < methodCount; ++i)
    {
        ResumeCountingCalls(methods[i]);
    }
    delete methodsPendingCountingForTier1;

    // Delete the timer
    _ASSERTE(m_tier1CountingDelayTimerHandle != nullptr);
    ThreadpoolMgr::DeleteTimerQueueTimer(m_tier1CountingDelayTimerHandle, nullptr);
    m_tier1CountingDelayTimerHandle = nullptr;
}

void TieredCompilationManager::ResumeCountingCalls(MethodDesc* pMethodDesc)
{
    WRAPPER_NO_CONTRACT;
    _ASSERTE(pMethodDesc != nullptr);
    _ASSERTE(pMethodDesc->IsVersionableWithPrecode());

    pMethodDesc->GetPrecode()->ResetTargetInterlocked();
}

// This is the initial entrypoint for the background thread, called by
// the threadpool.
DWORD WINAPI TieredCompilationManager::StaticOptimizeMethodsCallback(void *args)
{
    STANDARD_VM_CONTRACT;

    TieredCompilationManager * pTieredCompilationManager = (TieredCompilationManager *)args;
    pTieredCompilationManager->OptimizeMethodsCallback();

    return 0;
}

//This method will process one or more methods from optimization queue
// on a background thread. Each such method will be jitted with code
// optimizations enabled and then installed as the active implementation
// of the method entrypoint.
// 
// We need to be carefuly not to work for too long in a single invocation
// of this method or we could starve the threadpool and force
// it to create unnecessary additional threads.
void TieredCompilationManager::OptimizeMethodsCallback()
{
    STANDARD_VM_CONTRACT;

    // This app domain shutdown check isn't required for correctness
    // but it should reduce some unneeded exceptions trying
    // to enter a closed AppDomain
    {
        SpinLockHolder holder(&m_lock);
        if (m_isAppDomainShuttingDown)
        {
            DecrementWorkerThreadCount();
            return;
        }
    }

    ULONGLONG startTickCount = CLRGetTickCount64();
    NativeCodeVersion nativeCodeVersion;
    EX_TRY
    {
        GCX_COOP();
        ENTER_DOMAIN_ID(m_domainId);
        {
            GCX_PREEMP();
            while (true)
            {
                {
                    SpinLockHolder holder(&m_lock); 
                    nativeCodeVersion = GetNextMethodToOptimize();
                    if (nativeCodeVersion.IsNull() ||
                        m_isAppDomainShuttingDown)
                    {
                        DecrementWorkerThreadCount();
                        break;
                    }
                    
                }
                OptimizeMethod(nativeCodeVersion);

                // If we have been running for too long return the thread to the threadpool and queue another event
                // This gives the threadpool a chance to service other requests on this thread before returning to
                // this work.
                ULONGLONG currentTickCount = CLRGetTickCount64();
                if (currentTickCount >= startTickCount + m_optimizationQuantumMs)
                {
                    if (!ThreadpoolMgr::QueueUserWorkItem(StaticOptimizeMethodsCallback, this, QUEUE_ONLY, TRUE))
                    {
                        SpinLockHolder holder(&m_lock);
                        DecrementWorkerThreadCount();
                        STRESS_LOG0(LF_TIEREDCOMPILATION, LL_WARNING, "TieredCompilationManager::OptimizeMethodsCallback: "
                            "ThreadpoolMgr::QueueUserWorkItem returned FALSE (no thread will run)\n");
                    }
                    break;
                }
            }
        }
        END_DOMAIN_TRANSITION;
    }
    EX_CATCH
    {
        STRESS_LOG2(LF_TIEREDCOMPILATION, LL_ERROR, "TieredCompilationManager::OptimizeMethodsCallback: "
            "Unhandled exception during method optimization, hr=0x%x, last method=%pM\n",
            GET_EXCEPTION()->GetHR(), nativeCodeVersion.GetMethodDesc());
    }
    EX_END_CATCH(RethrowTerminalExceptions);
}

// Jit compiles and installs new optimized code for a method.
// Called on a background thread.
void TieredCompilationManager::OptimizeMethod(NativeCodeVersion nativeCodeVersion)
{
    STANDARD_VM_CONTRACT;

    _ASSERTE(nativeCodeVersion.GetMethodDesc()->IsEligibleForTieredCompilation());
    if (CompileCodeVersion(nativeCodeVersion))
    {
        ActivateCodeVersion(nativeCodeVersion);
    }
}

// Compiles new optimized code for a method.
// Called on a background thread.
BOOL TieredCompilationManager::CompileCodeVersion(NativeCodeVersion nativeCodeVersion)
{
    STANDARD_VM_CONTRACT;

    PCODE pCode = NULL;
    MethodDesc* pMethod = nativeCodeVersion.GetMethodDesc();
    EX_TRY
    {
        pCode = pMethod->PrepareCode(nativeCodeVersion);
        LOG((LF_TIEREDCOMPILATION, LL_INFO10000, "TieredCompilationManager::CompileCodeVersion Method=0x%pM (%s::%s), code version id=0x%x, code ptr=0x%p\n",
            pMethod, pMethod->m_pszDebugClassName, pMethod->m_pszDebugMethodName,
            nativeCodeVersion.GetVersionId(),
            pCode));
    }
    EX_CATCH
    {
        // Failing to jit should be rare but acceptable. We will leave whatever code already exists in place.
        STRESS_LOG2(LF_TIEREDCOMPILATION, LL_INFO10, "TieredCompilationManager::CompileCodeVersion: Method %pM failed to jit, hr=0x%x\n", 
            pMethod, GET_EXCEPTION()->GetHR());
    }
    EX_END_CATCH(RethrowTerminalExceptions)

    return pCode != NULL;
}

// Updates the MethodDesc and precode so that future invocations of a method will
// execute the native code pointed to by pCode.
// Called on a background thread.
void TieredCompilationManager::ActivateCodeVersion(NativeCodeVersion nativeCodeVersion)
{
    STANDARD_VM_CONTRACT;

    MethodDesc* pMethod = nativeCodeVersion.GetMethodDesc();
    CodeVersionManager* pCodeVersionManager = pMethod->GetCodeVersionManager();

    // If the ilParent version is active this will activate the native code version now.
    // Otherwise if the ilParent version becomes active again in the future the native
    // code version will activate then.
    ILCodeVersion ilParent;
    HRESULT hr = S_OK;
    {
        // As long as we are exclusively using precode publishing for tiered compilation
        // methods this first attempt should succeed
        CodeVersionManager::TableLockHolder lock(pCodeVersionManager);
        ilParent = nativeCodeVersion.GetILCodeVersion();
        hr = ilParent.SetActiveNativeCodeVersion(nativeCodeVersion, FALSE);
        LOG((LF_TIEREDCOMPILATION, LL_INFO10000, "TieredCompilationManager::ActivateCodeVersion Method=0x%pM (%s::%s), code version id=0x%x. SetActiveNativeCodeVersion ret=0x%x\n",
            pMethod, pMethod->m_pszDebugClassName, pMethod->m_pszDebugMethodName,
            nativeCodeVersion.GetVersionId(),
            hr));
    }
    if (hr == CORPROF_E_RUNTIME_SUSPEND_REQUIRED)
    {
        // if we start using jump-stamp publishing for tiered compilation, the first attempt
        // without the runtime suspended will fail and then this second attempt will
        // succeed.
        // Even though this works performance is likely to be quite bad. Realistically
        // we are going to need batched updates to makes tiered-compilation + jump-stamp
        // viable. This fallback path is just here as a proof-of-concept.
        ThreadSuspend::SuspendEE(ThreadSuspend::SUSPEND_FOR_REJIT);
        {
            CodeVersionManager::TableLockHolder lock(pCodeVersionManager);
            hr = ilParent.SetActiveNativeCodeVersion(nativeCodeVersion, TRUE);
            LOG((LF_TIEREDCOMPILATION, LL_INFO10000, "TieredCompilationManager::ActivateCodeVersion Method=0x%pM (%s::%s), code version id=0x%x. [Suspended] SetActiveNativeCodeVersion ret=0x%x\n",
                pMethod, pMethod->m_pszDebugClassName, pMethod->m_pszDebugMethodName,
                nativeCodeVersion.GetVersionId(),
                hr));
        }
        ThreadSuspend::RestartEE(FALSE, TRUE);
    }
    if (FAILED(hr))
    {
        STRESS_LOG2(LF_TIEREDCOMPILATION, LL_INFO10, "TieredCompilationManager::ActivateCodeVersion: Method %pM failed to publish native code for native code version %d\n",
            pMethod, nativeCodeVersion.GetVersionId());
    }
}

// Dequeues the next method in the optmization queue.
// This should be called with m_lock already held and runs
// on the background thread.
NativeCodeVersion TieredCompilationManager::GetNextMethodToOptimize()
{
    STANDARD_VM_CONTRACT;

    SListElem<NativeCodeVersion>* pElem = m_methodsToOptimize.RemoveHead();
    if (pElem != NULL)
    {
        NativeCodeVersion nativeCodeVersion = pElem->GetValue();
        delete pElem;
        return nativeCodeVersion;
    }
    return NativeCodeVersion();
}

void TieredCompilationManager::IncrementWorkerThreadCount()
{
    STANDARD_VM_CONTRACT;
    //m_lock should be held

    m_countOptimizationThreadsRunning++;
}

void TieredCompilationManager::DecrementWorkerThreadCount()
{
    STANDARD_VM_CONTRACT;
    //m_lock should be held
    
    m_countOptimizationThreadsRunning--;
}

//static
CORJIT_FLAGS TieredCompilationManager::GetJitFlags(NativeCodeVersion nativeCodeVersion)
{
    LIMITED_METHOD_CONTRACT;

    CORJIT_FLAGS flags;
    if (!nativeCodeVersion.GetMethodDesc()->IsEligibleForTieredCompilation())
    {
#ifdef FEATURE_INTERPRETER
        flags.Set(CORJIT_FLAGS::CORJIT_FLAG_MAKEFINALCODE);
#endif
        return flags;
    }
    
    if (nativeCodeVersion.GetOptimizationTier() == NativeCodeVersion::OptimizationTier0)
    {
        flags.Set(CORJIT_FLAGS::CORJIT_FLAG_TIER0);
    }
    else
    {
        flags.Set(CORJIT_FLAGS::CORJIT_FLAG_TIER1);
#ifdef FEATURE_INTERPRETER
        flags.Set(CORJIT_FLAGS::CORJIT_FLAG_MAKEFINALCODE);
#endif
    }
    return flags;
}

#endif // FEATURE_TIERED_COMPILATION<|MERGE_RESOLUTION|>--- conflicted
+++ resolved
@@ -108,9 +108,6 @@
     SpinLockHolder holder(&m_lock);
     m_domainId = appDomainId;
     m_callCountOptimizationThreshhold = g_pConfig->TieredCompilation_Tier1CallCountThreshold();
-<<<<<<< HEAD
-    m_asyncWorkDoneEvent.CreateManualEventNoThrow(TRUE);
-=======
 }
 
 void TieredCompilationManager::InitiateTier1CountingDelay()
@@ -166,62 +163,6 @@
     {
         m_wasTier0JitInvokedSinceCountingDelayReset = true;
     }
->>>>>>> cea438a8
-}
-
-void TieredCompilationManager::InitiateTier1CountingDelay()
-{
-    WRAPPER_NO_CONTRACT;
-    _ASSERTE(g_pConfig->TieredCompilation());
-    _ASSERTE(m_methodsPendingCountingForTier1 == nullptr);
-    _ASSERTE(m_tier1CountingDelayTimerHandle == nullptr);
-
-    DWORD delayMs = g_pConfig->TieredCompilation_Tier1CallCountingDelayMs();
-    if (delayMs == 0)
-    {
-        return;
-    }
-
-    m_tier1CountingDelayLock.Init(LOCK_TYPE_DEFAULT);
-
-    NewHolder<SArray<MethodDesc*>> methodsPendingCountingHolder = new(nothrow) SArray<MethodDesc*>();
-    if (methodsPendingCountingHolder == nullptr)
-    {
-        return;
-    }
-
-    NewHolder<ThreadpoolMgr::TimerInfoContext> timerContextHolder = new(nothrow) ThreadpoolMgr::TimerInfoContext();
-    if (timerContextHolder == nullptr)
-    {
-        return;
-    }
-
-    timerContextHolder->AppDomainId = m_domainId;
-    timerContextHolder->TimerId = 0;
-    if (!ThreadpoolMgr::CreateTimerQueueTimer(
-            &m_tier1CountingDelayTimerHandle,
-            Tier1DelayTimerCallback,
-            timerContextHolder,
-            delayMs,
-            (DWORD)-1 /* Period, non-repeating */,
-            0 /* flags */))
-    {
-        _ASSERTE(m_tier1CountingDelayTimerHandle == nullptr);
-        return;
-    }
-
-    m_methodsPendingCountingForTier1 = methodsPendingCountingHolder.Extract();
-    timerContextHolder.SuppressRelease(); // the timer context is automatically deleted by the timer infrastructure
-}
-
-void TieredCompilationManager::OnTier0JitInvoked()
-{
-    LIMITED_METHOD_CONTRACT;
-
-    if (m_methodsPendingCountingForTier1 != nullptr)
-    {
-        m_wasTier0JitInvokedSinceCountingDelayReset = true;
-    }
 }
 
 // Called each time code in this AppDomain has been run. This is our sole entrypoint to begin
@@ -244,7 +185,6 @@
     *shouldStopCountingCallsRef =
         m_methodsPendingCountingForTier1 != nullptr || currentCallCount >= m_callCountOptimizationThreshhold;
     *wasPromotedToTier1Ref = currentCallCount >= m_callCountOptimizationThreshhold;
-<<<<<<< HEAD
 
     if (currentCallCount == m_callCountOptimizationThreshhold)
     {
@@ -273,36 +213,6 @@
         }
     }
 
-=======
-
-    if (currentCallCount == m_callCountOptimizationThreshhold)
-    {
-        AsyncPromoteMethodToTier1(pMethodDesc);
-    }
-}
-
-void TieredCompilationManager::OnMethodCallCountingStoppedWithoutTier1Promotion(MethodDesc* pMethodDesc)
-{
-    WRAPPER_NO_CONTRACT;
-    _ASSERTE(pMethodDesc != nullptr);
-    _ASSERTE(pMethodDesc->IsEligibleForTieredCompilation());
-
-    if (g_pConfig->TieredCompilation_Tier1CallCountingDelayMs() == 0)
-    {
-        return;
-    }
-
-    {
-        SpinLockHolder holder(&m_tier1CountingDelayLock);
-        if (m_methodsPendingCountingForTier1 != nullptr)
-        {
-            // Record the method to resume counting later (see Tier1DelayTimerCallback)
-            m_methodsPendingCountingForTier1->Append(pMethodDesc);
-            return;
-        }
-    }
-
->>>>>>> cea438a8
     // Rare race condition with the timer callback
     ResumeCountingCalls(pMethodDesc);
 }
@@ -413,74 +323,6 @@
 
     SpinLockHolder holder(&m_lock);
     m_isAppDomainShuttingDown = TRUE;
-}
-
-VOID WINAPI TieredCompilationManager::Tier1DelayTimerCallback(PVOID parameter, BOOLEAN timerFired)
-{
-    WRAPPER_NO_CONTRACT;
-    _ASSERTE(timerFired);
-
-    GCX_COOP();
-    ThreadpoolMgr::TimerInfoContext* timerContext = (ThreadpoolMgr::TimerInfoContext*)parameter;
-    ManagedThreadBase::ThreadPool(timerContext->AppDomainId, Tier1DelayTimerCallbackInAppDomain, nullptr);
-}
-
-void TieredCompilationManager::Tier1DelayTimerCallbackInAppDomain(LPVOID parameter)
-{
-    WRAPPER_NO_CONTRACT;
-    GetAppDomain()->GetTieredCompilationManager()->Tier1DelayTimerCallbackWorker();
-}
-
-void TieredCompilationManager::Tier1DelayTimerCallbackWorker()
-{
-    WRAPPER_NO_CONTRACT;
-
-    // Reschedule the timer if a tier 0 JIT has been invoked since the timer was started to further delay call counting
-    if (m_wasTier0JitInvokedSinceCountingDelayReset)
-    {
-        m_wasTier0JitInvokedSinceCountingDelayReset = false;
-
-        _ASSERTE(m_tier1CountingDelayTimerHandle != nullptr);
-        if (ThreadpoolMgr::ChangeTimerQueueTimer(
-                m_tier1CountingDelayTimerHandle,
-                g_pConfig->TieredCompilation_Tier1CallCountingDelayMs(),
-                (DWORD)-1 /* Period, non-repeating */))
-        {
-            return;
-        }
-    }
-
-    // Exchange the list of methods pending counting for tier 1
-    SArray<MethodDesc*>* methodsPendingCountingForTier1;
-    {
-        SpinLockHolder holder(&m_tier1CountingDelayLock);
-        methodsPendingCountingForTier1 = m_methodsPendingCountingForTier1;
-        _ASSERTE(methodsPendingCountingForTier1 != nullptr);
-        m_methodsPendingCountingForTier1 = nullptr;
-    }
-
-    // Install call counters
-    MethodDesc** methods = methodsPendingCountingForTier1->GetElements();
-    COUNT_T methodCount = methodsPendingCountingForTier1->GetCount();
-    for (COUNT_T i = 0; i < methodCount; ++i)
-    {
-        ResumeCountingCalls(methods[i]);
-    }
-    delete methodsPendingCountingForTier1;
-
-    // Delete the timer
-    _ASSERTE(m_tier1CountingDelayTimerHandle != nullptr);
-    ThreadpoolMgr::DeleteTimerQueueTimer(m_tier1CountingDelayTimerHandle, nullptr);
-    m_tier1CountingDelayTimerHandle = nullptr;
-}
-
-void TieredCompilationManager::ResumeCountingCalls(MethodDesc* pMethodDesc)
-{
-    WRAPPER_NO_CONTRACT;
-    _ASSERTE(pMethodDesc != nullptr);
-    _ASSERTE(pMethodDesc->IsVersionableWithPrecode());
-
-    pMethodDesc->GetPrecode()->ResetTargetInterlocked();
 }
 
 VOID WINAPI TieredCompilationManager::Tier1DelayTimerCallback(PVOID parameter, BOOLEAN timerFired)
