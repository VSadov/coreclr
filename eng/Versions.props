<?xml version="1.0" encoding="utf-8"?>
<Project>
  <PropertyGroup>
    <!-- The .NET Core product branding version -->
<<<<<<< HEAD
    <ProductVersion>3.0.1</ProductVersion>
=======
    <ProductVersion>3.1.0</ProductVersion>
>>>>>>> 0303386d
    <!-- File version numbers -->
    <MajorVersion>4</MajorVersion>
    <MinorVersion>7</MinorVersion>
    <!-- Always use shipping version instead of dummy versions -->
    <DotNetUseShippingVersions>true</DotNetUseShippingVersions>
<<<<<<< HEAD
    <PreReleaseVersionLabel>servicing</PreReleaseVersionLabel>
=======
    <PreReleaseVersionLabel>preview1</PreReleaseVersionLabel>
>>>>>>> 0303386d
    <!-- Opt-in/out repo features -->
    <UsingToolIbcOptimization>true</UsingToolIbcOptimization>
    <UsingToolMicrosoftNetCompilers>true</UsingToolMicrosoftNetCompilers>
    <UsingToolXliff>false</UsingToolXliff>
    <!-- Package versions -->
    <!-- arcade -->
    <MicrosoftDotNetBuildTasksFeedVersion>2.2.0-beta.19461.7</MicrosoftDotNetBuildTasksFeedVersion>
    <MicrosoftDotNetBuildTasksPackagingVersion>1.0.0-beta.19461.7</MicrosoftDotNetBuildTasksPackagingVersion>
    <MicrosoftDotNetXUnitConsoleRunnerVersion>2.5.1-beta.19278.1</MicrosoftDotNetXUnitConsoleRunnerVersion>
    <!-- roslyn -->
    <MicrosoftNetCompilersToolsetVersion>3.3.0-beta2-19367-02</MicrosoftNetCompilersToolsetVersion>
    <!-- corefx -->
    <MicrosoftPrivateCoreFxNETCoreAppVersion>4.7.0-preview1.19461.12</MicrosoftPrivateCoreFxNETCoreAppVersion>
    <MicrosoftNETCorePlatformsVersion>3.1.0-preview1.19461.12</MicrosoftNETCorePlatformsVersion>
    <MicrosoftBclAsyncInterfacesVersion>1.0.0-preview7.19326.2</MicrosoftBclAsyncInterfacesVersion>
    <!-- core-setup -->
    <MicrosoftNETCoreAppVersion>3.1.0-preview1.19459.38</MicrosoftNETCoreAppVersion>
    <!-- dotnet-core-internal-tooling -->
    <IbcMergePackageVersion>5.0.6-beta.19203.1</IbcMergePackageVersion>
    <!-- dotnet-optimization -->
    <optimizationIBCCoreCLRVersion>99.99.99-master-20190912.1</optimizationIBCCoreCLRVersion>
    <optimizationPGOCoreCLRVersion>99.99.99-master-20190912.1</optimizationPGOCoreCLRVersion>
  </PropertyGroup>
  <!--Package names-->
  <PropertyGroup>
    <MicrosoftDotNetXUnitConsoleRunnerPackage>Microsoft.DotNet.XUnitConsoleRunner</MicrosoftDotNetXUnitConsoleRunnerPackage>
    <MicrosoftPrivateCoreFxNETCoreAppPackage>Microsoft.Private.CoreFx.NETCoreApp</MicrosoftPrivateCoreFxNETCoreAppPackage>
    <MicrosoftNETCorePlatformsPackage>Microsoft.NETCore.Platforms</MicrosoftNETCorePlatformsPackage>
    <MicrosoftNETCoreAppPackage>Microsoft.NETCore.App</MicrosoftNETCoreAppPackage>
    <optimizationIBCCoreCLRPackage>optimization.IBC.CoreCLR</optimizationIBCCoreCLRPackage>
    <optimizationPGOCoreCLRPackage>optimization.PGO.CoreCLR</optimizationPGOCoreCLRPackage>
  </PropertyGroup>
</Project><|MERGE_RESOLUTION|>--- conflicted
+++ resolved
@@ -2,21 +2,13 @@
 <Project>
   <PropertyGroup>
     <!-- The .NET Core product branding version -->
-<<<<<<< HEAD
-    <ProductVersion>3.0.1</ProductVersion>
-=======
     <ProductVersion>3.1.0</ProductVersion>
->>>>>>> 0303386d
     <!-- File version numbers -->
     <MajorVersion>4</MajorVersion>
     <MinorVersion>7</MinorVersion>
     <!-- Always use shipping version instead of dummy versions -->
     <DotNetUseShippingVersions>true</DotNetUseShippingVersions>
-<<<<<<< HEAD
-    <PreReleaseVersionLabel>servicing</PreReleaseVersionLabel>
-=======
     <PreReleaseVersionLabel>preview1</PreReleaseVersionLabel>
->>>>>>> 0303386d
     <!-- Opt-in/out repo features -->
     <UsingToolIbcOptimization>true</UsingToolIbcOptimization>
     <UsingToolMicrosoftNetCompilers>true</UsingToolMicrosoftNetCompilers>
